// Copyright 2020 Google LLC
//
// Licensed under the Apache License, Version 2.0 (the "License");
// you may not use this file except in compliance with the License.
// You may obtain a copy of the License at
//
//      http://www.apache.org/licenses/LICENSE-2.0
//
// Unless required by applicable law or agreed to in writing, software
// distributed under the License is distributed on an "AS IS" BASIS,
// WITHOUT WARRANTIES OR CONDITIONS OF ANY KIND, either express or implied.
// See the License for the specific language governing permissions and
// limitations under the License.

#include "xls/ir/function_builder.h"

#include "gmock/gmock.h"
#include "gtest/gtest.h"
#include "absl/status/status.h"
#include "xls/common/status/matchers.h"
#include "xls/examples/sample_packages.h"
#include "xls/ir/ir_matcher.h"
#include "xls/ir/package.h"

namespace m = ::xls::op_matchers;

namespace xls {

using status_testing::StatusIs;
using ::testing::AllOf;
using ::testing::HasSubstr;

TEST(FunctionBuilderTest, SimpleSourceLocation) {
  // Lineno/Colno are faked out here.
  const Lineno lineno(7);
  const Colno colno(11);

  Package p("p");
  SourceLocation loc = p.AddSourceLocation(__FILE__, lineno, colno);
  FunctionBuilder b("f", &p);

  Type* bits_32 = p.GetBitsType(32);
  auto x = b.Param("x", bits_32, loc);

  ASSERT_TRUE(x.loc().has_value());
  EXPECT_EQ(__FILE__ ":7", p.SourceLocationToString(*x.loc()));
}

TEST(FunctionBuilderTest, CheckFilenameToFilenoLookup) {
  const std::string filename("fake_file.cc");
  Package p("p");

  // Verify two AddSourceLocation calls to the same filename result in correct
  // filename lookups.

  SourceLocation loc0 = p.AddSourceLocation(filename, Lineno(7), Colno(11));
  EXPECT_EQ("fake_file.cc:7", p.SourceLocationToString(loc0));

  SourceLocation loc1 = p.AddSourceLocation(filename, Lineno(8), Colno(12));
  EXPECT_EQ("fake_file.cc:8", p.SourceLocationToString(loc1));
}

TEST(FunctionBuilderTest, CheckUnknownFileToString) {
  Package p("p");
  SourceLocation loc(Fileno(1), Lineno(7), Colno(11));
  EXPECT_EQ("UNKNOWN:7", p.SourceLocationToString(loc));
}

TEST(FunctionBuilderTest, EmptyFunctionTest) {
  Package p("p");
  FunctionBuilder b("empty", &p);
  EXPECT_THAT(b.Build().status(),
              StatusIs(absl::StatusCode::kInvalidArgument,
                       HasSubstr("Function cannot be empty")));
}

TEST(FunctionBuilderTest, LessThanTest) {
  Package p("p");
  FunctionBuilder b("lt", &p);
  BitsType* type = p.GetBitsType(33);
  b.ULt(b.Param("a", type), b.Param("b", type));
  XLS_ASSERT_OK_AND_ASSIGN(Function * func, b.Build());
  Node* lt = func->return_value();
  EXPECT_EQ(lt->op(), Op::kULt);
  EXPECT_EQ(lt->GetType(), p.GetBitsType(1));
}

TEST(FunctionBuilderTest, NonRootReturnValue) {
  Package p("p");
  FunctionBuilder b("lt", &p);
  BitsType* type = p.GetBitsType(7);
  BValue and_node = b.And(b.Param("a", type), b.Param("b", type));
  b.Negate(and_node);
  XLS_ASSERT_OK_AND_ASSIGN(Function * func, b.BuildWithReturnValue(and_node));
  Node* return_value = func->return_value();
  EXPECT_EQ(return_value->op(), Op::kAnd);
}

TEST(FunctionBuilderTest, LiteralTupleTest) {
  Package p("p");
  FunctionBuilder b("literal_tuple", &p);
  BValue literal_node =
      b.Literal(Value::Tuple({Value(UBits(1, 2)), Value(UBits(3, 3))}));
  XLS_ASSERT_OK_AND_ASSIGN(Function * func,
                           b.BuildWithReturnValue(literal_node));
  EXPECT_TRUE(func->GetType()->return_type()->IsTuple());
}

TEST(FunctionBuilderTest, LiteralArrayTest) {
  Package p("p");
  FunctionBuilder b("literal_array", &p);
  BValue literal_node =
      b.Literal(Value::ArrayOrDie({Value(UBits(1, 2)), Value(UBits(3, 2))}));
  XLS_ASSERT_OK_AND_ASSIGN(Function * func,
                           b.BuildWithReturnValue(literal_node));
  EXPECT_TRUE(func->GetType()->return_type()->IsArray());
}

TEST(FunctionBuilderTest, MapTest) {
  Package p("p");
  const int kElementCount = 123;
  BitsType* element_type = p.GetBitsType(42);
  ArrayType* array_type = p.GetArrayType(kElementCount, element_type);
  Function* to_apply;
  {
    FunctionBuilder b("to_apply", &p);
    b.ULt(b.Param("element", element_type),
          b.Literal(Value(UBits(10, element_type->bit_count()))));
    XLS_ASSERT_OK_AND_ASSIGN(to_apply, b.Build());
  }
  Function* top;
  {
    FunctionBuilder b("top", &p);
    b.Map(b.Param("input", array_type), to_apply);
    XLS_ASSERT_OK_AND_ASSIGN(top, b.Build());
  }
  Node* map = top->return_value();
  EXPECT_EQ(map->op(), Op::kMap);
  EXPECT_EQ(to_apply->return_value()->GetType(), p.GetBitsType(1));
  EXPECT_EQ(map->GetType(),
            p.GetArrayType(kElementCount, to_apply->return_value()->GetType()));
}

TEST(FunctionBuilderTest, Match) {
  Package p("p");
  FunctionBuilder b("f", &p);
  BitsType* cond_type = p.GetBitsType(8);
  BitsType* value_type = p.GetBitsType(32);
  BValue cond = b.Param("cond", cond_type);
  BValue x = b.Param("x", value_type);
  BValue y = b.Param("y", value_type);
  BValue z = b.Param("z", value_type);
  BValue the_default = b.Param("default", value_type);
  b.Match(cond,
          {{b.Literal(UBits(42, 8)), x},
           {b.Literal(UBits(123, 8)), y},
           {b.Literal(UBits(8, 8)), z}},
          the_default);
  XLS_ASSERT_OK_AND_ASSIGN(Function * f, b.Build());
  EXPECT_EQ(
      f->DumpIr(),
      R"(fn f(cond: bits[8], x: bits[32], y: bits[32], z: bits[32], default: bits[32]) -> bits[32] {
  literal.8: bits[8] = literal(value=8)
  literal.7: bits[8] = literal(value=123)
  literal.6: bits[8] = literal(value=42)
  eq.11: bits[1] = eq(cond, literal.8)
  eq.10: bits[1] = eq(cond, literal.7)
  eq.9: bits[1] = eq(cond, literal.6)
  concat.12: bits[3] = concat(eq.11, eq.10, eq.9)
  one_hot.13: bits[4] = one_hot(concat.12, lsb_prio=true)
  ret one_hot_sel.14: bits[32] = one_hot_sel(one_hot.13, cases=[x, y, z, default])
}
)");
}

TEST(FunctionBuilderTest, MatchTrue) {
  Package p("p");
  FunctionBuilder b("f", &p);
  BitsType* pred_type = p.GetBitsType(1);
  BitsType* value_type = p.GetBitsType(32);
  BValue p0 = b.Param("p0", pred_type);
  BValue p1 = b.Param("p1", pred_type);
  BValue p2 = b.Param("p2", pred_type);
  BValue x = b.Param("x", value_type);
  BValue y = b.Param("y", value_type);
  BValue z = b.Param("z", value_type);
  BValue the_default = b.Param("default", value_type);
  b.MatchTrue({{p0, x}, {p1, y}, {p2, z}}, the_default);
  XLS_ASSERT_OK_AND_ASSIGN(Function * f, b.Build());
  EXPECT_EQ(
      f->DumpIr(),
      R"(fn f(p0: bits[1], p1: bits[1], p2: bits[1], x: bits[32], y: bits[32], z: bits[32], default: bits[32]) -> bits[32] {
  concat.8: bits[3] = concat(p2, p1, p0)
  one_hot.9: bits[4] = one_hot(concat.8, lsb_prio=true)
  ret one_hot_sel.10: bits[32] = one_hot_sel(one_hot.9, cases=[x, y, z, default])
}
)");
}

TEST(FunctionBuilderTest, ConcatTuples) {
  Package p("p");
  FunctionBuilder b("f", &p);
  BitsType* value_type = p.GetBitsType(32);
  BValue x = b.Param("x", value_type);
  BValue t = b.Tuple({x});
  b.Concat({t, t});
  EXPECT_THAT(b.Build(), status_testing::StatusIs(
                             absl::StatusCode::kInvalidArgument,
                             testing::HasSubstr("it has non-bits type")));
}

TEST(FunctionBuilderTest, ArrayIndexBits) {
  Package p("p");
  FunctionBuilder b("f", &p);
  BitsType* value_type = p.GetBitsType(32);
  BValue x = b.Param("x", value_type);
  b.ArrayIndex(x, x);
  EXPECT_THAT(b.Build(),
              status_testing::StatusIs(
                  absl::StatusCode::kInvalidArgument,
                  testing::HasSubstr("it has non-array type bits[32]")));
}

TEST(FunctionBuilderTest, ArrayUpdate) {
  Package p("p");
  FunctionBuilder b("f", &p);
  b.ArrayUpdate(
      b.Literal(Value::ArrayOrDie({Value(UBits(1, 32)), Value(UBits(2, 32))})),
      b.Literal(Value(UBits(0, 32))), b.Literal(Value(UBits(99, 32))));
  XLS_ASSERT_OK_AND_ASSIGN(Function * f, b.Build());
  EXPECT_THAT(f->return_value(), m::Type("bits[32][2]"));
  EXPECT_THAT(
      f->return_value(),
      m::ArrayUpdate(m::Literal("[bits[32]: 1, bits[32]: 2]"),
                     m::Literal("bits[32]: 0"), m::Literal("bits[32]: 99")));
}

TEST(FunctionBuilderTest, ArrayUpdateOnNonArray) {
  Package p("p");
  FunctionBuilder b("f", &p);
  b.ArrayUpdate(b.Literal(Value(UBits(1, 32))), b.Literal(Value(UBits(1, 32))),
                b.Literal(Value(UBits(99, 32))));
  EXPECT_THAT(b.Build(),
              status_testing::StatusIs(
                  absl::StatusCode::kInvalidArgument,
                  testing::HasSubstr("it has non-array type bits[32]")));
}

TEST(FunctionBuilderTest, ArrayUpdateIncompatibleUpdateValue) {
  Package p("p");
  FunctionBuilder b("f", &p);
  b.ArrayUpdate(
      b.Literal(Value::ArrayOrDie({Value(UBits(1, 32)), Value(UBits(2, 32))})),
      b.Literal(Value(UBits(1, 32))), b.Literal(Value(UBits(99, 64))));
  EXPECT_THAT(b.Build(),
              status_testing::StatusIs(
                  absl::StatusCode::kInvalidArgument,
                  testing::HasSubstr("array elements have type bits[32] but "
                                     "the update value is of type bits[64]")));
}

TEST(FunctionBuilderTest, DynamicBitSlice) {
  Package p("p");
  FunctionBuilder b("f", &p);
  BitsType* value_type = p.GetBitsType(32);
  BValue x = b.Param("x", value_type);
  BValue start = b.Param("start", value_type);
  b.DynamicBitSlice(x, start, 4);
  XLS_ASSERT_OK_AND_ASSIGN(Function * func, b.Build());
<<<<<<< HEAD
  EXPECT_THAT(func->return_value(),
              AllOf(m::DynamicBitSlice(), m::Type("bits[4]")));
=======
  Node* lt = func->return_value();
  EXPECT_EQ(lt->op(), Op::kDynamicBitSlice);
  EXPECT_EQ(lt->GetType(), p.GetBitsType(4));

>>>>>>> 807c7f7c
}

TEST(FunctionBuilderTest, FullWidthDecode) {
  Package p("p");
  FunctionBuilder b("f", &p);
  b.Decode(b.Param("x", p.GetBitsType(7)));
  XLS_ASSERT_OK_AND_ASSIGN(Function * f, b.Build());
  EXPECT_THAT(f->return_value(),
              AllOf(m::Decode(m::Param()), m::Type("bits[128]")));
}

TEST(FunctionBuilderTest, NarrowedDecode) {
  Package p("p");
  FunctionBuilder b("f", &p);
  b.Decode(b.Param("x", p.GetBitsType(7)), /*width=*/42);
  XLS_ASSERT_OK_AND_ASSIGN(Function * f, b.Build());
  EXPECT_THAT(f->return_value(),
              AllOf(m::Decode(m::Param()), m::Type("bits[42]")));
}

TEST(FunctionBuilderTest, OneBitDecode) {
  Package p("p");
  FunctionBuilder b("f", &p);
  b.Decode(b.Param("x", p.GetBitsType(1)));
  XLS_ASSERT_OK_AND_ASSIGN(Function * f, b.Build());
  EXPECT_THAT(f->return_value(),
              AllOf(m::Decode(m::Param()), m::Type("bits[2]")));
}

TEST(FunctionBuilderTest, EncodePowerOfTwo) {
  Package p("p");
  FunctionBuilder b("f", &p);
  b.Encode(b.Param("x", p.GetBitsType(256)));
  XLS_ASSERT_OK_AND_ASSIGN(Function * f, b.Build());
  EXPECT_THAT(f->return_value(),
              AllOf(m::Encode(m::Param()), m::Type("bits[8]")));
}

TEST(FunctionBuilderTest, EncodeLessThanPowerOfTwo) {
  Package p("p");
  FunctionBuilder b("f", &p);
  b.Encode(b.Param("x", p.GetBitsType(255)));
  XLS_ASSERT_OK_AND_ASSIGN(Function * f, b.Build());
  EXPECT_THAT(f->return_value(),
              AllOf(m::Encode(m::Param()), m::Type("bits[8]")));
}

TEST(FunctionBuilderTest, EncodeGreaterThanPowerOfTwo) {
  Package p("p");
  FunctionBuilder b("f", &p);
  b.Encode(b.Param("x", p.GetBitsType(257)));
  XLS_ASSERT_OK_AND_ASSIGN(Function * f, b.Build());
  EXPECT_THAT(f->return_value(),
              AllOf(m::Encode(m::Param()), m::Type("bits[9]")));
}

TEST(FunctionBuilderTest, OneBitEncode) {
  Package p("p");
  FunctionBuilder b("f", &p);
  b.Encode(b.Param("x", p.GetBitsType(1)));
  XLS_ASSERT_OK_AND_ASSIGN(Function * f, b.Build());
  EXPECT_THAT(f->return_value(),
              AllOf(m::Encode(m::Param()), m::Type("bits[0]")));
}

TEST(FunctionBuilderTest, BuildTwiceFails) {
  Package p("p");
  FunctionBuilder b("lt", &p);
  BitsType* type = p.GetBitsType(33);
  b.ULt(b.Param("a", type), b.Param("b", type));

  XLS_EXPECT_OK(b.Build());
  xabsl::StatusOr<Function*> result = b.Build();

  EXPECT_THAT(result, StatusIs(absl::StatusCode::kFailedPrecondition,
                               HasSubstr("multiple times")));
}

}  // namespace xls<|MERGE_RESOLUTION|>--- conflicted
+++ resolved
@@ -267,15 +267,11 @@
   BValue start = b.Param("start", value_type);
   b.DynamicBitSlice(x, start, 4);
   XLS_ASSERT_OK_AND_ASSIGN(Function * func, b.Build());
-<<<<<<< HEAD
   EXPECT_THAT(func->return_value(),
               AllOf(m::DynamicBitSlice(), m::Type("bits[4]")));
-=======
   Node* lt = func->return_value();
   EXPECT_EQ(lt->op(), Op::kDynamicBitSlice);
   EXPECT_EQ(lt->GetType(), p.GetBitsType(4));
-
->>>>>>> 807c7f7c
 }
 
 TEST(FunctionBuilderTest, FullWidthDecode) {
